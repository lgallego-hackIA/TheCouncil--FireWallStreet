# Core dependencies
# vercel-blob==0.4.2 (replaced by local SDK)
fastapi==0.103.1
uvicorn==0.23.2
pydantic~=2.7.1
pydantic-settings==2.0.3
python-dotenv==1.0.0
typing-extensions~=4.10.0
python-multipart==0.0.6
pyjwt==2.8.0
passlib[bcrypt]==1.7.4
# yfinance==0.2.33  # Disabled: Package too large for Vercel serverless function limit

# Database drivers and clients

# Extra utilities
<<<<<<< HEAD
toolz==0.12.0  # Functional programming helpers
loguru==0.7.2  # Better logging
tenacity==8.2.3  # Retry logic
jsonschema==4.19.0  # JSON schema validation
aiofiles==23.2.1  # Async file operations
email-validator==2.0.0  # For email validation in Pydantic
psutil==7.0.0  # For system metrics in health checks
# Specify urllib3 version that works with botocore
urllib3<1.27,>=1.25.4
# Use an older version of vercel-blob that's compatible with this urllib3 version
vercel-blob==0.3.0  # Vercel Blob Storage for serverless file storage
requests>=2.32.3
motor>=3.3.2
pymongo>=4.6.1
python-dotenv>=1.0.0
aiohttp>=3.8.0
motor>=3.1.1
pymongo>=4.3.3
python-dotenv>=0.19.0
=======
toolz==0.12.0
loguru==0.7.2
tenacity==8.2.3
jsonschema==4.19.0
aiofiles==23.2.1
email-validator==2.0.0
psutil==7.0.0
httpx==0.27.0 # For making HTTP requests, required by some automation handlers
requests==2.31.0 # Required by local Vercel Blob SDK
tqdm==4.66.1 # Required by local Vercel Blob SDK for progress bars
>>>>>>> 6c140c47
<|MERGE_RESOLUTION|>--- conflicted
+++ resolved
@@ -12,9 +12,10 @@
 # yfinance==0.2.33  # Disabled: Package too large for Vercel serverless function limit
 
 # Database drivers and clients
+motor>=3.3.2
+pymongo>=4.6.1
 
 # Extra utilities
-<<<<<<< HEAD
 toolz==0.12.0  # Functional programming helpers
 loguru==0.7.2  # Better logging
 tenacity==8.2.3  # Retry logic
@@ -22,27 +23,12 @@
 aiofiles==23.2.1  # Async file operations
 email-validator==2.0.0  # For email validation in Pydantic
 psutil==7.0.0  # For system metrics in health checks
+httpx==0.27.0 # For making HTTP requests, required by some automation handlers
+requests==2.31.0 # Required by local Vercel Blob SDK
+tqdm==4.66.1 # Required by local Vercel Blob SDK for progress bars
+aiohttp>=3.8.0
+
 # Specify urllib3 version that works with botocore
 urllib3<1.27,>=1.25.4
 # Use an older version of vercel-blob that's compatible with this urllib3 version
-vercel-blob==0.3.0  # Vercel Blob Storage for serverless file storage
-requests>=2.32.3
-motor>=3.3.2
-pymongo>=4.6.1
-python-dotenv>=1.0.0
-aiohttp>=3.8.0
-motor>=3.1.1
-pymongo>=4.3.3
-python-dotenv>=0.19.0
-=======
-toolz==0.12.0
-loguru==0.7.2
-tenacity==8.2.3
-jsonschema==4.19.0
-aiofiles==23.2.1
-email-validator==2.0.0
-psutil==7.0.0
-httpx==0.27.0 # For making HTTP requests, required by some automation handlers
-requests==2.31.0 # Required by local Vercel Blob SDK
-tqdm==4.66.1 # Required by local Vercel Blob SDK for progress bars
->>>>>>> 6c140c47
+vercel-blob==0.3.0  # Vercel Blob Storage for serverless file storage