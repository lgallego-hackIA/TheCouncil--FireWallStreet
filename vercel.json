--- conflicted
+++ resolved
@@ -2,21 +2,16 @@
   "version": 2,
   "builds": [
     {
-<<<<<<< HEAD
       "src": "frontend/package.json",
       "use": "@vercel/static-build",
       "config": { "distDir": "dist" }
     },
     {
-      "src": "src/**/*.py",
-      "use": "@vercel/python"
-=======
       "src": "src/vercel_api.py",
       "use": "@vercel/python",
       "config": {
         "includeFiles": "data/**"
       }
->>>>>>> 6c140c47
     }
   ],
   "routes": [
